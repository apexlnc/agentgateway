use std::str::FromStr;

use ::http::uri::{Authority, PathAndQuery};
use ::http::{HeaderValue, StatusCode, header};
use agent_core::prelude::Strng;
use agent_core::strng;
use axum_extra::headers::authorization::Bearer;
use headers::{ContentEncoding, HeaderMapExt};
use itertools::Itertools;
pub use policy::Policy;
use rand::Rng;
use tiktoken_rs::CoreBPE;
use tiktoken_rs::tokenizer::{Tokenizer, get_tokenizer};

use crate::http::auth::{AwsAuth, BackendAuth};
use crate::http::jwt::Claims;
use crate::http::{Body, Request, Response};
use crate::llm::universal::{
	ChatCompletionError, ChatCompletionErrorResponse, RequestType, ResponseType,
};
use crate::store::{BackendPolicies, LLMResponsePolicies};
use crate::telemetry::log::{AsyncLog, RequestLog};
use crate::types::agent::Target;
use crate::types::loadbalancer::{ActiveHandle, EndpointWithInfo};
use crate::{client, *};

pub mod anthropic;
pub mod bedrock;
pub mod gemini;
pub mod openai;
mod pii;
pub mod policy;
#[cfg(test)]
mod tests;
pub mod universal;
pub mod vertex;

#[derive(Debug, Clone, serde::Serialize)]
#[serde(rename_all = "camelCase")]
pub struct AIBackend {
	pub providers: crate::types::loadbalancer::EndpointSet<NamedAIProvider>,
}

impl AIBackend {
	pub fn select_provider(&self) -> Option<(Arc<NamedAIProvider>, ActiveHandle)> {
		let iter = self.providers.iter();
		let index = iter.index();
		if index.is_empty() {
			return None;
		}
		// Intentionally allow `rand::seq::index::sample` so we can pick the same element twice
		// This avoids starvation where the worst endpoint gets 0 traffic
		let a = rand::rng().random_range(0..index.len());
		let b = rand::rng().random_range(0..index.len());
		let best = [a, b]
			.into_iter()
			.map(|idx| {
				let (_, EndpointWithInfo { endpoint, info }) =
					index.get_index(idx).expect("index already checked");
				(endpoint.clone(), info)
			})
			.max_by(|(_, a), (_, b)| a.score().total_cmp(&b.score()));
		let (ep, ep_info) = best?;
		let handle = self.providers.start_request(ep.name.clone(), ep_info);
		Some((ep, handle))
	}
}

#[apply(schema!)]
pub struct NamedAIProvider {
	pub name: Strng,
	pub provider: AIProvider,
	pub host_override: Option<Target>,
	pub path_override: Option<Strng>,
	/// Whether to tokenize on the request flow. This enables us to do more accurate rate limits,
	/// since we know (part of) the cost of the request upfront.
	/// This comes with the cost of an expensive operation.
	#[serde(default)]
	pub tokenize: bool,
	#[cfg_attr(
		feature = "schema",
		schemars(with = "std::collections::HashMap<String, String>")
	)]
	pub routes: IndexMap<Strng, RouteType>,
}

const DEFAULT_ROUTE: &str = "*";
impl NamedAIProvider {
	pub fn use_default_policies(&self) -> bool {
		self.host_override.is_none()
	}
	pub fn resolve_route(&self, path: &str) -> RouteType {
		for (path_suffix, rt) in &self.routes {
			if path_suffix == DEFAULT_ROUTE {
				return *rt;
			}
			if path.ends_with(path_suffix.as_str()) {
				return *rt;
			}
		}
		// If there is no match, there is an implicit default to Completions
		RouteType::Completions
	}
}

#[apply(schema!)]
#[derive(Copy, PartialEq, Eq, PartialOrd, Ord, Hash)]
pub enum RouteType {
	/// OpenAI /v1/chat/completions
	Completions,
	/// Anthropic /v1/messages
	Messages,
	/// OpenAI /v1/models
	Models,
	/// Send the request to the upstream LLM provider as-is
	Passthrough,
}

#[apply(schema!)]
pub enum AIProvider {
	OpenAI(openai::Provider),
	Gemini(gemini::Provider),
	Vertex(vertex::Provider),
	Anthropic(anthropic::Provider),
	Bedrock(bedrock::Provider),
}

trait Provider {
	const NAME: Strng;
}

#[derive(Debug, Clone)]
pub struct LLMRequest {
	/// Input tokens derived by tokenizing the request. Not always enabled
	pub input_tokens: Option<u64>,
	pub input_format: InputFormat,
	pub request_model: Strng,
	pub provider: Strng,
	pub streaming: bool,
	pub params: LLMRequestParams,
}

#[derive(Debug, Clone, Copy)]
pub enum InputFormat {
	Completions,
	Messages,
}

#[derive(Default, Clone, Debug, Serialize)]
#[cfg_attr(feature = "schema", derive(JsonSchema))]
pub struct LLMRequestParams {
	#[serde(skip_serializing_if = "Option::is_none")]
	pub temperature: Option<f64>,
	#[serde(skip_serializing_if = "Option::is_none")]
	pub top_p: Option<f64>,
	#[serde(skip_serializing_if = "Option::is_none")]
	pub frequency_penalty: Option<f64>,
	#[serde(skip_serializing_if = "Option::is_none")]
	pub presence_penalty: Option<f64>,
	#[serde(skip_serializing_if = "Option::is_none")]
	pub seed: Option<i64>,
	#[serde(skip_serializing_if = "Option::is_none")]
	pub max_tokens: Option<u64>,
}

#[derive(Debug, Clone)]
pub struct LLMInfo {
	pub request: LLMRequest,
	pub response: LLMResponse,
}

impl LLMInfo {
	fn new(req: LLMRequest, resp: LLMResponse) -> Self {
		Self {
			request: req,
			response: resp,
		}
	}
	pub fn input_tokens(&self) -> Option<u64> {
		self.response.input_tokens.or(self.request.input_tokens)
	}
}

#[derive(Debug, Clone, Default)]
pub struct LLMResponse {
	pub input_tokens: Option<u64>,
	pub output_tokens: Option<u64>,
	pub total_tokens: Option<u64>,
	pub provider_model: Option<Strng>,
	pub completion: Option<Vec<String>>,
	// Time to get the first token. Only used for streaming.
	pub first_token: Option<Instant>,
}

#[derive(Debug)]
#[allow(clippy::large_enum_variant)]
pub enum RequestResult {
	Success(Request, LLMRequest),
	Rejected(Response),
}

impl AIProvider {
	pub fn provider(&self) -> Strng {
		match self {
			AIProvider::OpenAI(_p) => openai::Provider::NAME,
			AIProvider::Anthropic(_p) => anthropic::Provider::NAME,
			AIProvider::Gemini(_p) => gemini::Provider::NAME,
			AIProvider::Vertex(_p) => vertex::Provider::NAME,
			AIProvider::Bedrock(_p) => bedrock::Provider::NAME,
		}
	}
	pub fn override_model(&self) -> Option<Strng> {
		match self {
			AIProvider::OpenAI(p) => p.model.clone(),
			AIProvider::Anthropic(p) => p.model.clone(),
			AIProvider::Gemini(p) => p.model.clone(),
			AIProvider::Vertex(p) => p.model.clone(),
			AIProvider::Bedrock(p) => p.model.clone(),
		}
	}
	pub fn default_connector(&self) -> (Target, BackendPolicies) {
		let btls = BackendPolicies {
			backend_tls: Some(http::backendtls::SYSTEM_TRUST.clone()),
			// We will use original request for now
			backend_auth: None,
			a2a: None,
			inference_routing: None,
			llm_provider: None,
		};
		match self {
			AIProvider::OpenAI(_) => (Target::Hostname(openai::DEFAULT_HOST, 443), btls),
			AIProvider::Gemini(_) => (Target::Hostname(gemini::DEFAULT_HOST, 443), btls),
			AIProvider::Vertex(p) => {
				let bp = BackendPolicies {
					backend_tls: Some(http::backendtls::SYSTEM_TRUST.clone()),
					backend_auth: Some(BackendAuth::Gcp {}),
					a2a: None,
					inference_routing: None,
					llm_provider: None,
				};
				(Target::Hostname(p.get_host(), 443), bp)
			},
			AIProvider::Anthropic(_) => (Target::Hostname(anthropic::DEFAULT_HOST, 443), btls),
			AIProvider::Bedrock(p) => {
				let bp = BackendPolicies {
					backend_tls: Some(http::backendtls::SYSTEM_TRUST.clone()),
					backend_auth: Some(BackendAuth::Aws(AwsAuth::Implicit {})),
					a2a: None,
					inference_routing: None,
					llm_provider: None,
				};
				(Target::Hostname(p.get_host(), 443), bp)
			},
		}
	}
	pub fn setup_request(
		&self,
		req: &mut Request,
		route_type: RouteType,
		llm_request: Option<&LLMRequest>,
	) -> anyhow::Result<()> {
		let override_path = route_type != RouteType::Passthrough;
		match self {
			AIProvider::OpenAI(_) => http::modify_req(req, |req| {
				http::modify_uri(req, |uri| {
					if override_path {
						uri.path_and_query = Some(PathAndQuery::from_static(openai::DEFAULT_PATH));
					}
					uri.authority = Some(Authority::from_static(openai::DEFAULT_HOST_STR));
					Ok(())
				})?;
				Ok(())
			}),
			AIProvider::Anthropic(_) => {
				http::modify_req(req, |req| {
					http::modify_uri(req, |uri| {
						if override_path {
							uri.path_and_query = Some(PathAndQuery::from_static(anthropic::DEFAULT_PATH));
						}
						uri.authority = Some(Authority::from_static(anthropic::DEFAULT_HOST_STR));
						Ok(())
					})?;
					if let Some(authz) = req.headers.typed_get::<headers::Authorization<Bearer>>() {
						// Move bearer token in anthropic header
						req.headers.remove(http::header::AUTHORIZATION);
						let mut api_key = HeaderValue::from_str(authz.token())?;
						api_key.set_sensitive(true);
						req.headers.insert("x-api-key", api_key);
						// https://docs.anthropic.com/en/api/versioning
						req
							.headers
							.insert("anthropic-version", HeaderValue::from_static("2023-06-01"));
					};
					Ok(())
				})
			},
			AIProvider::Gemini(_) => http::modify_req(req, |req| {
				http::modify_uri(req, |uri| {
					if override_path {
						uri.path_and_query = Some(PathAndQuery::from_static(gemini::DEFAULT_PATH));
					}
					uri.authority = Some(Authority::from_static(gemini::DEFAULT_HOST_STR));
					Ok(())
				})?;
				Ok(())
			}),
			AIProvider::Vertex(provider) => {
				let path = provider.get_path_for_model();
				http::modify_req(req, |req| {
					http::modify_uri(req, |uri| {
						uri.path_and_query = Some(PathAndQuery::from_str(&path)?);
						uri.authority = Some(Authority::from_str(&provider.get_host())?);
						Ok(())
					})?;
					Ok(())
				})
			},
			AIProvider::Bedrock(provider) => {
				http::modify_req(req, |req| {
					http::modify_uri(req, |uri| {
						if override_path && let Some(l) = llm_request {
							let path = provider.get_path_for_model(l.streaming, l.request_model.as_str());
							uri.path_and_query = Some(PathAndQuery::from_str(&path)?);
						}
						uri.authority = Some(Authority::from_str(&provider.get_host())?);
						Ok(())
					})?;
					// Store the region in request extensions so AWS signing can use it
					req.extensions.insert(bedrock::AwsRegion {
						region: provider.region.as_str().to_string(),
					});
					Ok(())
				})
			},
		}
	}

	pub async fn process_completions_request(
		&self,
		client: &client::Client,
		policies: Option<&Policy>,
		req: Request,
		tokenize: bool,
		log: &mut Option<&mut RequestLog>,
	) -> Result<RequestResult, AIError> {
		// Buffer the body, max 2mb
		let (parts, body) = req.into_parts();
		let Ok(bytes) = axum::body::to_bytes(body, 2_097_152).await else {
			return Err(AIError::RequestTooLarge);
		};
		let mut req: universal::passthrough::Request = if let Some(p) = policies {
			p.unmarshal_request(&bytes)?
		} else {
			serde_json::from_slice(bytes.as_ref()).map_err(AIError::RequestParsing)?
		};

		// If a user doesn't request usage, we will not get token information which we need
		// We always set it.
		// TODO?: this may impact the user, if they make assumptions about the stream NOT including usage.
		// Notably, this adds a final SSE event.
		// We could actually go remove that on the response, but it would mean we cannot do passthrough-parsing,
		// so unless we have a compelling use case for it, for now we keep it.
		if req.stream.unwrap_or_default() && req.stream_options.is_none() {
			req.stream_options = Some(universal::passthrough::StreamOptions {
				include_usage: true,
			});
		}
		if let Some(provider_model) = &self.override_model() {
			req.model = Some(provider_model.to_string());
		} else if req.model.is_none() {
			return Err(AIError::MissingField("model not specified".into()));
		}

		self
			.process_request(
				client,
				policies,
				InputFormat::Completions,
				req,
				parts,
				tokenize,
				log,
			)
			.await
	}

	pub async fn process_messages_request(
		&self,
		client: &client::Client,
		policies: Option<&Policy>,
		req: Request,
		tokenize: bool,
		log: &mut Option<&mut RequestLog>,
	) -> Result<RequestResult, AIError> {
		// Buffer the body, max 2mb
		let (parts, body) = req.into_parts();
		let Ok(bytes) = axum::body::to_bytes(body, 2_097_152).await else {
			return Err(AIError::RequestTooLarge);
		};
		let mut req: anthropic::passthrough::Request = if let Some(p) = policies {
			p.unmarshal_request(&bytes)?
		} else {
			serde_json::from_slice(bytes.as_ref()).map_err(AIError::RequestParsing)?
		};

		if let Some(provider_model) = &self.override_model() {
			req.model = Some(provider_model.to_string());
		} else if req.model.is_none() {
			return Err(AIError::MissingField("model not specified".into()));
		}

		self
			.process_request(
				client,
				policies,
				InputFormat::Messages,
				req,
				parts,
				tokenize,
				log,
			)
			.await
	}

	#[allow(clippy::too_many_arguments)]
	async fn process_request(
		&self,
		client: &client::Client,
		policies: Option<&Policy>,
		original_format: InputFormat,
		mut req: impl RequestType,
		mut parts: ::http::request::Parts,
		tokenize: bool,
		log: &mut Option<&mut RequestLog>,
	) -> Result<RequestResult, AIError> {
		if let Some(p) = policies {
			// p.apply_prompt_enrichment(&mut req);
			let http_headers = &parts.headers;
			// 	let claims = parts.extensions.get::<Claims>().cloned();
			// 	if let Some(dr) = p
			// 		.apply_prompt_guard(client, &mut req, http_headers, claims)
			// 		.await
			// 		.map_err(|e| {
			// 			warn!("failed to call prompt guard webhook: {e}");
			// 			AIError::PromptWebhookError
			// 		})? {
			// 		return Ok(RequestResult::Rejected(dr));
			// 	}
		}
		let llm_info = req.to_llm_request(self.provider(), tokenize)?;
		if let Some(log) = log {
			let needs_prompt = log.cel.cel_context.with_llm_request(&llm_info);
			if needs_prompt {
				log.cel.cel_context.with_llm_prompt(req.get_messages())
			}
		}

		let new_request = match self {
			AIProvider::OpenAI(_) | AIProvider::Gemini(_) | AIProvider::Vertex(_) => req.to_openai()?,
			AIProvider::Anthropic(p) => req.to_anthropic()?,
			AIProvider::Bedrock(p) => req.to_bedrock(p)?,
		};
		let resp = Body::from(new_request);
		parts.headers.remove(header::CONTENT_LENGTH);
		let req = Request::from_parts(parts, resp);
		Ok(RequestResult::Success(req, llm_info))
	}

	pub async fn process_response(
		&self,
		client: &client::Client,
		req: LLMRequest,
		rate_limit: LLMResponsePolicies,
		log: AsyncLog<llm::LLMInfo>,
		include_completion_in_log: bool,
		resp: Response,
	) -> Result<Response, AIError> {
		if req.streaming {
			return self
				.process_streaming(req, rate_limit, log, include_completion_in_log, resp)
				.await;
		}
		// Buffer the body, max 2mb
		let (mut parts, body) = resp.into_parts();
		let ce = parts.headers.typed_get::<ContentEncoding>();
		let Ok((encoding, bytes)) =
			http::compression::to_bytes_with_decompression(body, ce, 2_097_152).await
		else {
			return Err(AIError::RequestTooLarge);
		};

		let input_format = req.input_format;

		// 3 cases: success, error properly handled, and unexpected error we need to synthesize
		let resp = self
			.process_response_status(&req, parts.status, &bytes)
			.unwrap_or_else(|e| Err(Self::convert_error(e, &bytes)));

		if let Ok(resp) = &resp {
			// Apply response prompt guard
			// if let Some(dr) = Policy::apply_response_prompt_guard(
			// 	client,
			// 	&mut success,
			// 	&parts.headers,
			// 	&rate_limit.prompt_guard,
			// )
			// .await
			// .map_err(|e| {
			// 	warn!("failed to apply response prompt guard: {e}");
			// 	AIError::PromptWebhookError
			// })? {
			// 	return Ok(dr);
			// }
		}

		let resp = resp.and_then(|resp| {
			let llm_resp = resp.to_llm_response(include_completion_in_log);
			let body = resp
				.serialize()
				.map_err(AIError::ResponseParsing)
				.map_err(|e| Self::convert_error(e, &bytes))?;
			Ok((llm_resp, body))
		});
		let (llm_resp, body) = match resp {
			Ok(resp) => resp,
			Err(err) => {
				let llm_resp = LLMResponse {
					input_tokens: None,
					output_tokens: None,
					total_tokens: None,
					provider_model: None,
					completion: None,
					first_token: None,
				};
				let body = serde_json::to_vec(&err).map_err(AIError::ResponseMarshal)?;
				(llm_resp, body)
			},
		};

		let body = if let Some(encoding) = encoding {
			Body::from(
				http::compression::encode_body(&body, encoding)
					.await
					.map_err(AIError::Encoding)?,
			)
		} else {
			Body::from(body)
		};
		parts.headers.remove(header::CONTENT_LENGTH);
		let resp = Response::from_parts(parts, body);

		let llm_info = LLMInfo::new(req, llm_resp);
		// In the initial request, we subtracted the approximate request tokens.
		// Now we should have the real request tokens and the response tokens
		amend_tokens(rate_limit, &llm_info);
		log.store(Some(llm_info));
		Ok(resp)
	}

	fn convert_error(err: AIError, bytes: &Bytes) -> ChatCompletionErrorResponse {
		ChatCompletionErrorResponse {
			event_id: None,
			error: ChatCompletionError {
				// Assume its due to the request being invalid, though we don't really know for sure
				r#type: "invalid_request_error".to_string(),
				message: format!(
					"failed to process response body ({err}): {}",
					std::str::from_utf8(&bytes).unwrap_or("invalid utf8")
				),
				param: None,
				code: None,
				event_id: None,
			},
		}
	}

	fn process_response_status(
		&self,
		req: &LLMRequest,
		status: StatusCode,
		bytes: &Bytes,
	) -> Result<Result<Box<dyn ResponseType>, ChatCompletionErrorResponse>, AIError> {
		if status.is_success() {
			let resp = match self {
				AIProvider::OpenAI(_) | AIProvider::Gemini(_) | AIProvider::Vertex(_) => {
					universal::passthrough::process_response(bytes, req.input_format)?
				},
				AIProvider::Anthropic(p) => anthropic::process_response(bytes, req.input_format)?,
				AIProvider::Bedrock(p) => {
					p.process_response(req.request_model.as_str(), bytes, req.input_format)?
				},
			};
			Ok(Ok(resp))
		} else {
			let openai_response = match self {
				AIProvider::OpenAI(p) => p.process_error(bytes)?,
				AIProvider::Gemini(p) => p.process_error(bytes)?,
				AIProvider::Vertex(p) => p.process_error(bytes)?,
				AIProvider::Anthropic(p) => p.process_error(bytes)?,
				AIProvider::Bedrock(p) => p.process_error(bytes)?,
			};
			Ok(Err(openai_response))
		}
	}

	pub async fn process_streaming(
		&self,
		req: LLMRequest,
		rate_limit: LLMResponsePolicies,
		log: AsyncLog<llm::LLMInfo>,
		include_completion_in_log: bool,
		resp: Response,
	) -> Result<Response, AIError> {
		let model = req.request_model.clone();
		let input_format = req.input_format;
		// Store an empty response, as we stream in info we will parse into it
<<<<<<< HEAD
		let llmresp = llm::LLMInfo {
=======
		let llmresp = LLMResponse {
>>>>>>> 79145bbe
			request: req,
			response: LLMResponse::default(),
		};
		log.store(Some(llmresp));
		let resp = match self {
			AIProvider::Anthropic(p) => p.process_streaming(log, resp, input_format).await,
			AIProvider::Bedrock(p) => p.process_streaming(log, resp, model.as_str(), input_format).await,
			_ => {
				self
					.default_process_streaming(log, include_completion_in_log, rate_limit, resp)
					.await
			},
		};
		Ok(resp)
	}

	async fn default_process_streaming(
		&self,
		log: AsyncLog<llm::LLMInfo>,
		include_completion_in_log: bool,
		rate_limit: LLMResponsePolicies,
		resp: Response,
	) -> Response {
		let mut completion = if include_completion_in_log {
			Some(String::new())
		} else {
			None
		};
		resp.map(|b| {
			let mut seen_provider = false;
			let mut saw_token = false;
			let mut rate_limit = Some(rate_limit);
			parse::sse::json_passthrough::<universal::StreamResponse>(b, move |f| {
				match f {
					Some(Ok(f)) => {
						if let Some(c) = completion.as_mut()
							&& let Some(delta) = f.choices.first().and_then(|c| c.delta.content.as_deref())
						{
							c.push_str(delta);
						}
						if !saw_token {
							saw_token = true;
							log.non_atomic_mutate(|r| {
								r.response.first_token = Some(Instant::now());
							});
						}
						if !seen_provider {
							seen_provider = true;
							log.non_atomic_mutate(|r| r.response.provider_model = Some(strng::new(&f.model)));
						}
						if let Some(u) = f.usage {
							log.non_atomic_mutate(|r| {
								r.response.input_tokens = Some(u.prompt_tokens as u64);
								r.response.output_tokens = Some(u.completion_tokens as u64);
								r.response.total_tokens = Some(u.total_tokens as u64);
								if let Some(c) = completion.take() {
									r.response.completion = Some(vec![c]);
								}

								if let Some(rl) = rate_limit.take() {
									amend_tokens(rl, r);
								}
							});
						}
					},
					Some(Err(e)) => {
						debug!("failed to parse streaming response: {e}");
					},
					None => {
						// We are done, try to set completion if we haven't already
						// This is useful in case we never see "usage"
						log.non_atomic_mutate(|r| {
							if let Some(c) = completion.take() {
								r.response.completion = Some(vec![c]);
							}
						});
					},
				}
			})
		})
	}
}

fn num_tokens_from_messages(
	model: &str,
	messages: &[universal::passthrough::RequestMessage],
) -> Result<u64, AIError> {
	let tokenizer = get_tokenizer(model).unwrap_or(Tokenizer::Cl100kBase);
	if tokenizer != Tokenizer::Cl100kBase && tokenizer != Tokenizer::O200kBase {
		// Chat completion is only supported chat models
		return Err(AIError::UnsupportedModel);
	}
	let bpe = get_bpe_from_tokenizer(tokenizer);

	let (tokens_per_message, tokens_per_name) = (3, 1);

	let mut num_tokens: u64 = 0;
	for message in messages {
		num_tokens += tokens_per_message;
		// Role is always 1 token
		num_tokens += 1;
		if let Some(t) = message.message_text() {
			num_tokens += bpe
				.encode_with_special_tokens(
					// We filter non-text previously
					t,
				)
				.len() as u64;
		}
		if let Some(name) = &message.name {
			num_tokens += bpe.encode_with_special_tokens(name).len() as u64;
			num_tokens += tokens_per_name;
		}
	}
	num_tokens += 3; // every reply is primed with <|start|>assistant<|message|>
	Ok(num_tokens)
}

fn num_tokens_from_anthropic_messages(
	model: &str,
	messages: &[anthropic::passthrough::RequestMessage],
) -> Result<u64, AIError> {
	let tokenizer = get_tokenizer(model).unwrap_or(Tokenizer::Cl100kBase);
	if tokenizer != Tokenizer::Cl100kBase && tokenizer != Tokenizer::O200kBase {
		// Chat completion is only supported chat models
		return Err(AIError::UnsupportedModel);
	}
	let bpe = get_bpe_from_tokenizer(tokenizer);

	let (tokens_per_message, tokens_per_name) = (3, 1);

	let mut num_tokens: u64 = 0;
	for message in messages {
		num_tokens += tokens_per_message;
		// Role is always 1 token
		num_tokens += 1;
		if let Some(t) = message.message_text() {
			num_tokens += bpe
				.encode_with_special_tokens(
					// We filter non-text previously
					t,
				)
				.len() as u64;
		}
	}
	num_tokens += 3; // every reply is primed with <|start|>assistant<|message|>
	Ok(num_tokens)
}

/// Tokenizers take about 200ms to load and are lazy loaded. This loads them on demand, outside the
/// request path
pub fn preload_tokenizers() {
	let _ = tiktoken_rs::cl100k_base_singleton();
	let _ = tiktoken_rs::o200k_base_singleton();
}

pub fn get_bpe_from_tokenizer<'a>(tokenizer: Tokenizer) -> &'a CoreBPE {
	match tokenizer {
		Tokenizer::O200kBase => tiktoken_rs::o200k_base_singleton(),
		Tokenizer::Cl100kBase => tiktoken_rs::cl100k_base_singleton(),
		Tokenizer::R50kBase => tiktoken_rs::r50k_base_singleton(),
		Tokenizer::P50kBase => tiktoken_rs::r50k_base_singleton(),
		Tokenizer::P50kEdit => tiktoken_rs::r50k_base_singleton(),
		Tokenizer::Gpt2 => tiktoken_rs::r50k_base_singleton(),
	}
}
#[derive(thiserror::Error, Debug)]
pub enum AIError {
	#[error("missing field: {0}")]
	MissingField(Strng),
	#[error("model not found")]
	ModelNotFound,
	#[error("message not found")]
	MessageNotFound,
	#[error("response was missing fields")]
	IncompleteResponse,
	#[error("unknown model")]
	UnknownModel,
	#[error("todo: streaming is not currently supported for this provider")]
	StreamingUnsupported,
	#[error("unsupported model")]
	UnsupportedModel,
	#[error("unsupported content")]
	UnsupportedContent,
	#[error("unsupported conversion to {0}")]
	UnsupportedConversion(Strng),
	#[error("request was too large")]
	RequestTooLarge,
	#[error("prompt guard failed")]
	PromptWebhookError,
	#[error("failed to parse request: {0}")]
	RequestParsing(serde_json::Error),
	#[error("failed to marshal request: {0}")]
	RequestMarshal(serde_json::Error),
	#[error("failed to parse response: {0}")]
	ResponseParsing(serde_json::Error),
	#[error("failed to marshal response: {0}")]
	ResponseMarshal(serde_json::Error),
	#[error("failed to encode response: {0}")]
	Encoding(axum_core::Error),
	#[error("error computing tokens")]
	JoinError(#[from] tokio::task::JoinError),
}

fn amend_tokens(rate_limit: store::LLMResponsePolicies, llm_resp: &LLMInfo) {
	let input_mismatch = match (
		llm_resp.request.input_tokens,
		llm_resp.response.input_tokens,
	) {
		// Already counted 'req'
		(Some(req), Some(resp)) => (resp as i64) - (req as i64),
		// No request or response count... this is probably an issue.
		(_, None) => 0,
		// No request counted, so count the full response
		(_, Some(resp)) => resp as i64,
	};
	let response = llm_resp.response.output_tokens.unwrap_or_default();
	let tokens_to_remove = input_mismatch + (response as i64);

	for lrl in &rate_limit.local_rate_limit {
		lrl.amend_tokens(tokens_to_remove)
	}
	if let Some(rrl) = rate_limit.remote_rate_limit {
		rrl.amend_tokens(tokens_to_remove)
	}
}

#[apply(schema!)]
pub struct SimpleChatCompletionMessage {
	pub role: Strng,
	pub content: Strng,
}

impl From<&universal::RequestMessage> for SimpleChatCompletionMessage {
	fn from(msg: &universal::RequestMessage) -> Self {
		let role = universal::message_role(msg);
		let content = universal::message_text(msg).unwrap_or_default();
		Self {
			role: role.into(),
			content: content.into(),
		}
	}
}<|MERGE_RESOLUTION|>--- conflicted
+++ resolved
@@ -614,11 +614,8 @@
 		let model = req.request_model.clone();
 		let input_format = req.input_format;
 		// Store an empty response, as we stream in info we will parse into it
-<<<<<<< HEAD
 		let llmresp = llm::LLMInfo {
-=======
 		let llmresp = LLMResponse {
->>>>>>> 79145bbe
 			request: req,
 			response: LLMResponse::default(),
 		};
